--- conflicted
+++ resolved
@@ -40,24 +40,15 @@
 	PPSOutputPath = "/pfs/out"
 	// PPSWorkerPort is the port that workers use for their gRPC server
 	PPSWorkerPort = 80
-<<<<<<< HEAD
-	// PPSHostPath is the hostpath that a PPS worker uses to store
-	// input/output data.
-	PPSHostPath = "/var/pachyderm_worker"
-	// PPSHostPathVolume is the name of the volume that uses the
-	// aforementioned hostpath.
-	PPSHostPathVolume = "pachyderm-worker"
+	// PPSWorkerVolume is the name of the volume in which workers store
+	// data.
+	PPSWorkerVolume = "pachyderm-worker"
 	// PPSWorkerUserContainerName is the name of the container that runs
 	// the user code to process data.
 	PPSWorkerUserContainerName = "user"
 	// PPSWorkerSidecarContainerName is the name of the sidecar container
 	// that runs alongside of each worker container.
 	PPSWorkerSidecarContainerName = "storage"
-=======
-	// PPSWorkerVolume is the name of the volume in which workers store
-	// data.
-	PPSWorkerVolume = "pachyderm-worker"
->>>>>>> ac95a0a4
 )
 
 // NewAtomInput returns a new atom input. It only includes required options.
