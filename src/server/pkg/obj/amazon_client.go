package obj

import (
	"fmt"
	"io"

	"github.com/aws/aws-sdk-go/aws"
	"github.com/aws/aws-sdk-go/aws/awserr"
	"github.com/aws/aws-sdk-go/aws/credentials"
	"github.com/aws/aws-sdk-go/aws/session"
	"github.com/aws/aws-sdk-go/service/s3"
	"github.com/aws/aws-sdk-go/service/s3/s3Manager"
	"github.com/aws/aws-sdk-go/service/storagegateway"
)

type amazonClient struct {
	bucket   string
	s3       *s3.S3
	uploader *s3manager.Uploader
}

func newAmazonClient(bucket string, id string, secret string, token string, region string) (*amazonClient, error) {
	session := session.New(&aws.Config{
		Credentials: credentials.NewStaticCredentials(id, secret, token),
		Region:      aws.String(region),
	})
	return &amazonClient{
		bucket:   bucket,
		s3:       s3.New(session),
		uploader: s3manager.NewUploader(session),
	}, nil
}

func (c *amazonClient) Writer(name string) (io.WriteCloser, error) {
	return newBackoffWriteCloser(c, newWriter(c, name)), nil
}

func (c *amazonClient) Walk(name string, fn func(name string) error) error {
	var fnErr error
	if err := c.s3.ListObjectsPages(
		&s3.ListObjectsInput{
			Bucket: aws.String(c.bucket),
			Prefix: aws.String(name),
		},
		func(listObjectsOutput *s3.ListObjectsOutput, lastPage bool) bool {
			for _, object := range listObjectsOutput.Contents {
				if err := fn(*object.Key); err != nil {
					fnErr = err
					return false
				}
			}
			return true
		},
	); err != nil {
		return err
	}
	return fnErr
}

func (c *amazonClient) Reader(name string, offset uint64, size uint64) (io.ReadCloser, error) {
	byteRange := ""
	if size == 0 {
		byteRange = fmt.Sprintf("bytes=%d-", offset)
	} else {
		byteRange = fmt.Sprintf("bytes=%d-%d", offset, offset+size)
	}

	getObjectOutput, err := c.s3.GetObject(&s3.GetObjectInput{
		Bucket: aws.String(c.bucket),
		Key:    aws.String(name),
		Range:  aws.String(byteRange),
	})
	if err != nil {
		return nil, err
	}
	return newBackoffReadCloser(c, getObjectOutput.Body), nil
}

func (c *amazonClient) Delete(name string) error {
	_, err := c.s3.DeleteObject(&s3.DeleteObjectInput{
		Bucket: aws.String(c.bucket),
		Key:    aws.String(name),
	})
	return err
}

func (c *amazonClient) Exists(name string) bool {
	_, err := c.s3.HeadObject(&s3.HeadObjectInput{
		Bucket: aws.String(c.bucket),
		Key:    aws.String(name),
	})
	return err == nil
}

func (c *amazonClient) IsRetryable(err error) bool {
	awsErr, ok := err.(awserr.Error)
	if !ok {
		return false
	}
	for _, c := range []string{
		storagegateway.ErrorCodeServiceUnavailable,
		storagegateway.ErrorCodeInternalError,
		storagegateway.ErrorCodeGatewayInternalError,
	} {
		if c == awsErr.Code() {
			return true
		}
	}
	return false
}

<<<<<<< HEAD
func (c *amazonClient) IsBenevolent(err error) bool {
=======
func (c *amazonClient) IsNotExist(err error) bool {
	awsErr, ok := err.(awserr.Error)
	if !ok {
		return false
	}
	if awsErr.Code() == storagegateway.ErrorCodeTargetNotFound {
		return true
	}
>>>>>>> 60d24b3c
	return false
}

type amazonWriter struct {
	errChan chan error
	pipe    *io.PipeWriter
}

func newWriter(client *amazonClient, name string) *amazonWriter {
	reader, writer := io.Pipe()
	w := &amazonWriter{
		errChan: make(chan error),
		pipe:    writer,
	}
	go func() {
		_, err := client.uploader.Upload(&s3manager.UploadInput{
			Body:            reader,
			Bucket:          aws.String(client.bucket),
			Key:             aws.String(name),
			ContentEncoding: aws.String("application/octet-stream"),
		})
		w.errChan <- err
	}()
	return w
}

func (w *amazonWriter) Write(p []byte) (int, error) {
	return w.pipe.Write(p)
}

func (w *amazonWriter) Close() error {
	if err := w.pipe.Close(); err != nil {
		return err
	}
	return <-w.errChan
}<|MERGE_RESOLUTION|>--- conflicted
+++ resolved
@@ -109,9 +109,10 @@
 	return false
 }
 
-<<<<<<< HEAD
-func (c *amazonClient) IsBenevolent(err error) bool {
-=======
+func (c *amazonClient) IsIgnorable(err error) bool {
+	return false
+}
+
 func (c *amazonClient) IsNotExist(err error) bool {
 	awsErr, ok := err.(awserr.Error)
 	if !ok {
@@ -120,7 +121,6 @@
 	if awsErr.Code() == storagegateway.ErrorCodeTargetNotFound {
 		return true
 	}
->>>>>>> 60d24b3c
 	return false
 }
 
