syntax = "proto3";
package worker;

import "client/pfs/pfs.proto";
import "client/pps/pps.proto";
import "gogoproto/gogo.proto";
import "google/protobuf/empty.proto";
<<<<<<< HEAD
=======

message Input {
  pfs.FileInfo file_info = 1;
  string name = 2;
  bool lazy = 3;
}
>>>>>>> d126035a

message ProcessRequest {
  // ID of the job for which we're processing 'data'. This is attached to logs
  // generated while processing 'data', so that they can be searched.
  string job_id = 2 [(gogoproto.customname) = "JobID"];

  // The datum to process
  repeated Input data = 1;
}

// ProcessResponse contains a tag, only if the processing was successful.
message ProcessResponse {
  pfs.Tag tag = 1;
  // If true, the user program has errored
  bool failed = 2;
}

message CancelRequest {
  string job_id = 2 [(gogoproto.customname) = "JobID"];
  repeated string data_filters = 1;
}

message CancelResponse {
  bool success = 1;
}

service Worker {
  rpc Process(ProcessRequest) returns (ProcessResponse) {}
  rpc Status(google.protobuf.Empty) returns (pps.WorkerStatus) {}
  rpc Cancel(CancelRequest) returns (CancelResponse) {}
}<|MERGE_RESOLUTION|>--- conflicted
+++ resolved
@@ -5,15 +5,12 @@
 import "client/pps/pps.proto";
 import "gogoproto/gogo.proto";
 import "google/protobuf/empty.proto";
-<<<<<<< HEAD
-=======
 
 message Input {
   pfs.FileInfo file_info = 1;
   string name = 2;
   bool lazy = 3;
 }
->>>>>>> d126035a
 
 message ProcessRequest {
   // ID of the job for which we're processing 'data'. This is attached to logs
